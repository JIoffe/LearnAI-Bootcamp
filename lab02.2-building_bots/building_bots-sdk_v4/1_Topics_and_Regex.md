## 1_Topics_and_Regex:
Estimated Time: 45-60 minutes

## Building a Bot

We assume that you've had some exposure to the Bot Framework. If you have, great. If not, don't worry too much, you'll learn a lot in this section. We recommend completing [this Microsoft Virtual Academy course](https://mva.microsoft.com/en-us/training-courses/creating-bots-in-the-microsoft-bot-framework-using-c-17590#!) and checking out the [documentation](https://docs.microsoft.com/en-us/bot-framework/).

### Lab 1.1: Setting up for bot development

We will be developing a bot using the latest .NET SDK (v4).  To get started, we'll need to download the Bot Framework Emulator, and we'll need to clone and build the SDK. We'll emulate everything locally in this lab, and won't need any keys or services at this point.  

#### Download the Bot Framework Emulator  

1. Download the Bot Framework Emulator for testing your bot locally [here](https://github.com/Microsoft/BotFramework-Emulator/releases/download/v3.5.33/botframework-emulator-Setup-3.5.33.exe).  The emulator installs to `c:\Users\`_your-username_`\AppData\Local\botframework\app-3.5.33\botframework-emulator.exe` or your Downloads folder, depending on browser.  

#### Building the SDK

> Note: You can either **install the packages locally**, or use **NuGet Package Manager** and add the packages. Because the product is in pre-release (as of today 5/1/2018), sometimes changes will be reflected in the SDK faster than in the NuGet packages. **We recommend using the NuGet packages** (explained in 1.2) for the purposes of these labs, but if you want to be on the latest build, you can follow the instructions below. 

Follow the [instructions here to build the SDK](https://github.com/Microsoft/botbuilder-dotnet/wiki/Building-the-SDK).  

Make sure you follow the instructions for consuming the NuGet packages. I recommend copying the NuGet packages to a new folder called "botbuilder-dotnet" where the rest of your NuGet packages are stored - **C:\Program Files (x86)\Microsoft SDKs\NuGetPackages**. This is a tedious process, because you need to grab the NuGet packages (they end in ".nupkg") from the following folders:
* C:\Users\[username]\botbuilder-dotnet\libraries\integration\Microsoft.Bot.Builder.Integration.AspNet.Core\bin\Debug - NuGet Packages
* C:\Users\[username]\botbuilder-dotnet\libraries\Microsoft.Bot.Builder\bin\Debug - NuGet Packages
* C:\Users\[username]\botbuilder-dotnet\libraries\Microsoft.Bot.Builder.Core\bin\Debug - NuGet Packages
* C:\Users\[username]\botbuilder-dotnet\libraries\Microsoft.Bot.Builder.Core.Extensions\bin\Debug - NuGet Packages
* C:\Users\[username]\botbuilder-dotnet\libraries\Microsoft.Bot.Builder.AI.LUIS\bin\Debug - NuGet Packages
* C:\Users\[username]\botbuilder-dotnet\libraries\Microsoft.Bot.Connector\bin\Debug - NuGet Packages
* C:\Users\[username]\botbuilder-dotnet\libraries\Microsoft.Bot.Schema\bin\Debug - NuGet Packages  

> **Note**: If you don't have the rights (you need admin rights on your machine) to add the packages to this folder, add them to a local folder, perhaps under **Documents/botbuilder-dotnet**. Then follow the following instructions to add the packages to NuGet Package Manager:  
>1.  Open Visual Studio.
>2.  Select **Tools > NuGet Package Manager > Package Manager Settings > Package Sources**.
>3.  Select the green plus in the top right of the window. Rename the Package source to "botbuilder-dotnet."
>4.  Select the "..." next to the Source field and browse to your local folder with the NuGet packages you copied over, click "Select."
>5.  Hit OK twice.  
>Now, you should be able to add the NuGet packages locally in the followed labs.

### Lab 1.2: Creating a simple bot and running it

In Visual Studio, create a new ASP.NET Core Web Application called "PictureBot":  
* Target **.NET Core ASP.NET Core 2.0**.
* Pick the **Empty** project template.
* Select **No Authentication**, if it isn't selected already. 

>**TIP**:  If you only have one monitor and you would like to easily switch between instructions and Visual Studio, you can add the instruction files to your Visual Studio solution by right-clicking on the project in Solution Explorer and selecting **Add > Existing Item**. Navigate to "lab02.2-bulding_bots," and add all the files of type "MD File." 

Right-click on the solution in Solution Explorer and select "Manage NuGet Packages for Solution." Install all of the packages listed below, starting with "Microsoft.Bot.Builder."  Make sure you check the box "Include prerelease" and are on the "Browse" tab.  After you've installed them, under **Dependencies > NuGet** in your Solution Explorer, you should see the following packages:  
 
* Microsoft.Bot.Builder
* Microsoft.Bot.Builder.Integration.AspNet.Core
* Microsoft.Bot.Builder.Core
* Microsoft.Bot.Connector
* Microsoft.Bot.Schema  
* Microsoft.Bot.Builder.Core.Extensions
* Microsoft.Bot.Builder.AI.LUIS  

> Note: If you built the SDK locally, in the top right of the new window, you will need to change the Package source to "Microsoft Visual Studio Offline Packages" (or "botbuilder-dotnet" if you followed the extra steps to create a package source).

There is one other NuGet package we'll need later. Browse for the "Microsoft.Azure.Search" package and install it (read more about using the NuGet window to install packages [here](https://docs.microsoft.com/en-us/nuget/tools/package-manager-ui)).  

We need to add some code to tell the app what to show us in the browser when we run it. Add an html file called `default.html` under the wwwroot folder (be sure to right-click **wwwroot > Add > New item**), and replace the default contents with the following:
```html
<!DOCTYPE html>
<html>
<head>
    <title></title>
    <meta charset="utf-8" />
</head>
<body style="font-family:'Segoe UI'">
    <h1>PictureBot</h1>
    <p>Describe your bot here and your terms of use etc.</p>
    </body>
</html>
```


Update the Startup.cs file to this:  

```csharp
using Microsoft.AspNetCore.Builder;
using Microsoft.AspNetCore.Hosting;
using Microsoft.Bot.Builder.BotFramework;
using Microsoft.Bot.Builder.Integration.AspNet.Core;
using Microsoft.Extensions.Configuration;
using Microsoft.Extensions.DependencyInjection;
using Microsoft.Bot.Builder.Core.Extensions;
using System.Text.RegularExpressions;

namespace PictureBot
{
    public class Startup
    {
        public IConfiguration Configuration { get; }

        public Startup(IHostingEnvironment env)
        {
            var builder = new ConfigurationBuilder()
                .SetBasePath(env.ContentRootPath)
                .AddJsonFile("appsettings.json", optional: true, reloadOnChange: true)
                .AddJsonFile($"appsettings.{env.EnvironmentName}.json", optional: true)
                .AddEnvironmentVariables();
            Configuration = builder.Build();
        }

        // This method gets called by the runtime. Use this method to add services to the container.
        public void ConfigureServices(IServiceCollection services)
        {
            services.AddSingleton(_ => Configuration);
            services.AddBot<PictureBot>(options =>
            {
                options.CredentialProvider = new ConfigurationCredentialProvider(Configuration);
            // Add middleware below

            });
        }

        // This method gets called by the runtime. Use this method to configure the HTTP request pipeline.
        public void Configure(IApplicationBuilder app, IHostingEnvironment env)
        {
            if (env.IsDevelopment())
            {
                app.UseDeveloperExceptionPage();
            }

            app.UseDefaultFiles();
            app.UseStaticFiles();
            app.UseBotFramework();
        }
    }
}
```
Create a PictureBot.cs class file. Update the file to this:  
```csharp
using System.Threading.Tasks;
using Microsoft.Bot.Builder;
using Microsoft.Bot.Schema;
using Microsoft.Bot;

namespace PictureBot
{
    public class PictureBot : IBot
    {
        public async Task OnTurn(ITurnContext context)
        {
            if (context.Activity.Type is ActivityTypes.Message)
            {
                await context.SendActivity($"Hello world.");
            }

        }
    }
}
```

>The rest of the **Creating a simple bot and running it** lab is optional. Per the prerequisites, you should have experience working with the Bot Framework. You can hit F5 to confirm it builds correctly, and move on to the next lab (1.3 Organizing Code for Bots).  


Now start your bot (with or without debugging) by pressing the "IIS Express" button that looks like a play button (or hit F5). NuGet should take care of downloading the appropriate dependencies.  
* Your default.html page will be displayed in a browser.
* Note the localhost port number for the page. You will need this information to interact with your bot.  

To interact with your bot:
* Launch the Bot Framework Emulator.  (If you just installed it, it may not be indexed to show up in a search on your local machine, so remember that it installs to c:\Users\your-username\AppData\Local\botframework\app-3.5.27\botframework-emulator.exe.)  Ensure that the Bot URL matches the port number that launched in the web browser, and then api/messages appended to the end (e.g. `http://localhost:portNumber/api/messages`).  You should be able to converse with the bot. 
* Type "hello", and the bot will respond with "Hello World" to every message.

![Bot Emulator](./resources/assets/botemulator2.png) 

> Fun Aside: why this port number?  It is set in your project properties.  In your Solution Explorer, double-click **Properties>Debug** and examine its contents. Does the App URL match what you connected to in the emulator?

Browse around and examine the sample bot code. In particular, note:
+ **Startup.cs** is where we will add services/middleware and configure the HTTP request pipeline.  
+ In **PictureBot.cs**, `OnTurn` is the entry point which waits for a message from the user, and `context.Activity.Type is ActivityTypes.Message` is where we can react to a message once received and wait for further messages.  We can use `context.SendActivity` to send a message from the bot back to the user.  


### Lab 1.3: Organzing Code for Bots

There are many different methods and preferences for developing bots. The SDK allows you to organize your code in whatever way you want. In these labs, we'll organize our conversations into topics, and we'll explore a [MVVM style](https://msdn.microsoft.com/en-us/library/hh848246.aspx) of organizing code around conversations.

This PictureBot will be organized in the following way:
* **Models** - the objects to be modified
* **Topics** - the business logic for editing the models
* **Responses** - classes which define the outputs to the users  

Next, create a folder for each piece in your PictureBot project (create three folders: "Models", "Topics", "Responses").  
#### Topics  

We'll start by defining an interface ITopic which gives it the basic ability to manage topics. We'll include the following pieces:  

* **ITopic.StartTopic()** -Called when a topic is created.
* **ITopic.ContinueTopic()** - Called for every activity as context.State.Conversation.ActivePrompt points to it.
* **ITopic.ResumeTopic()** - Called whenever someone has interrupted your topic so you can resume your topic cleanly. 

<<<<<<< HEAD
The UserStateMangerMiddleware() and ConversationStateManagerMiddleware() will be used to add automatic persistence of the 
=======
The UserStateManagerMiddleware() and ConversationStateManagerMiddleware() adds automatic persistence of the 
>>>>>>> 4993028e
**context.state.ConversationProperties** and **context.state.UserProperties** objects.  

We'll set the **context.state.Conversation.ActiveTopic** to point to an instance of the active ITopic class,
which is automatically serialized on activity. It then uses this property to manage the active topic and switch between topics.  

Create a new class titled "ITopic.cs." Review the code below before adding it to "ITopic.cs"
```csharp
using System.Threading.Tasks;
using Microsoft.Bot.Builder;

namespace PictureBot
{
    public interface ITopic
    {
        /// <summary>
        /// Name of the topic
        /// </summary>
        string Name { get; set; }

        /// <summary>
        /// Called when topic starts
        /// </summary>
        /// <param name="context"></param>
        /// <returns></returns>
        Task<bool> StartTopic(ITurnContext context);

        /// <summary>
        /// Called while topic active
        /// </summary>
        /// <param name="context"></param>
        /// <returns></returns>
        Task<bool> ContinueTopic(ITurnContext context);

        /// <summary>
        ///  Called when a topic is resumed
        /// </summary>
        /// <param name="context"></param>
        /// <returns></returns>
        Task<bool> ResumeTopic(ITurnContext context);
    }
}
```

We'll try to keep the code simple for the purposes of this lab, so we'll only have two topics:

* **RootTopic** - The default topic the bot starts out with. This class will start other topic(s) as the user requests them.
* **SearchTopic** - A topic which manages processing search requests and returning those results to the user.  

Create two classes, called "RootTopic.cs" and "SearchTopic.cs" within the "Topics" folder. Put the following shell in for each (noting you'll have to change "RootTopic" and "Root" to "SearchTopic" and "Search"):

```csharp
using System.Linq;
using System.Threading.Tasks;
using Microsoft.Bot.Builder;
using Microsoft.Bot.Builder.Core.Extensions;
using PictureBot.Models;
using PictureBot.Responses;
using Microsoft.Bot.Schema;
using System.Configuration;
using Microsoft.Azure.Search;
using Microsoft.Azure.Search.Models;
using System;

namespace PictureBot.Topics
{
    public class RootTopic : ITopic
    {
        public string Name { get; set; } = "Root";

        public Task<bool> StartTopic(ITurnContext context)
        {
            throw new NotImplementedException();
        }

        public Task<bool> ContinueTopic(ITurnContext context)
        {
            throw new NotImplementedException();
        }

        public Task<bool> ResumeTopic(ITurnContext context)
        {
            throw new NotImplementedException();
        }

    }
}
```
As the code is now, the two classes are just simple implementations of **ITopic**, which we configured earlier. Review the ITopic class with the new Topic classes you've created to confirm you agree. In the next lab, we'll start adding things to our topics (removing `throw new NotImplementedException();` as we go).

#### Responses
Create two classes, called "RootResponses.cs" and "SearchResponses.cs" within the "Responses" folder. As you may have figured out, the Responses files will simply contain the different outputs we may want to send to users, no logic.  

Within "RootResponses.cs" add the following:
```csharp
using System.Threading.Tasks;
using Microsoft.Bot.Builder;

namespace PictureBot.Responses
{
    public class RootResponses
    {
        public static async Task ReplyWithGreeting(ITurnContext context)
        {
            // Add a greeting
        }
        public static async Task ReplyWithHelp(ITurnContext context)
        {
            await context.SendActivity($"I can search for pictures, share pictures and order prints of pictures.");
        }
        public static async Task ReplyWithResumeTopic(ITurnContext context)
        {
            await context.SendActivity($"What can I do for you?");
        }
        public static async Task ReplyWithConfused(ITurnContext context)
        {
            // Add a response for the user if Regex or LUIS doesn't know
            // What the user is trying to communicate
        }
        public static async Task ReplyWithLuisScore(ITurnContext context, string key, double score)
        {
            await context.SendActivity($"Intent: {key} ({score}).");
        }
        public static async Task ReplyWithShareConfirmation(ITurnContext context)
        {
            await context.SendActivity($"Posting your picture(s) on twitter...");
        }
        public static async Task ReplyWithOrderConfirmation(ITurnContext context)
        {
            await context.SendActivity($"Ordering standard prints of your picture(s)...");
        }
    }
}
```

Note that there are two responses with no values (ReplyWithGreeting and ReplyWithConfused). Fill these in as you see fit.

Within "SearchResponses.cs" add the following:
```csharp
using Microsoft.Bot.Builder;
using System;
using System.Collections.Generic;
using System.Linq;
using System.Threading.Tasks;

namespace PictureBot.Responses
{
    public class SearchResponses
    {
        // add a task called "ReplyWithSearchRequest"
        // it should take in the context and ask the
        // user what they want to search for




        public static async Task ReplyWithSearchConfirmation(ITurnContext context, string utterance)
        {
            await context.SendActivity($"Ok, searching for pictures of {utterance}");
        }
        public static async Task ReplyWithNoResults(ITurnContext context, string utterance)
        {
            await context.SendActivity("There were no results found for \"" + utterance + "\".");
        }
    }
}
```

Note here a whole task is missing. Fill in as you see fit, but make sure the new task has the name "ReplyWithSearchRequest", or you may have issues later.  

#### Models 
Due to time limitations, we will not be walking through creating all the models. They are straightforward, and we recommend taking some time to review the code within after you've added them. Right-click on the "Models" folder and select **Add>Existing Item**. Navigate to "lab02.2-building_bots/building_bots-sdk_v4/resources/code/Models", select all four files, and select "Add."  

At this point, your Solution Explorer should look similar to the following image:
![Solution Folder view for Bot](./resources/assets/solutionExplorer.png) 

Are you missing anything? Now's a good time to check.

The last thing we need to do before we start building out our topics, is to update "PictureBot.cs" to use ITopic to manage the handling conversations. Replace the contents of "PictureBot.cs" with the following:
```csharp
using System;
using System.Collections.Generic;
using System.Linq;
using System.Threading.Tasks;
using Microsoft.Bot;
using Microsoft.Bot.Builder;
using Microsoft.Bot.Schema;
using PictureBot.Models;
using PictureBot.Topics;
using Microsoft.Bot.Builder.Core.Extensions;

namespace PictureBot
{
    public class PictureBot : IBot
    {
        public async Task OnTurn(ITurnContext context)
        {
            // Get the current ActiveTopic from my persisted conversation state
            var conversation = ConversationState<ConversationData>.Get(context);

            var handled = false;

            // if we don't have an active topic yet
            if (conversation.ActiveTopic == null)
            {
                // use the default topic
                conversation.ActiveTopic = new RootTopic();
                handled = await conversation.ActiveTopic.StartTopic(context);
            }
            else
            {
                // we do have an active topic, so call it 
                handled = await conversation.ActiveTopic.ContinueTopic(context);
            }

            // if activeTopic's result is false and the activeTopic is NOT already the default topic
            if (handled == false && !(conversation.ActiveTopic is RootTopic))
            {
                // Use DefaultTopic as the active topic
                conversation.ActiveTopic = new RootTopic();
                await conversation.ActiveTopic.ResumeTopic(context);
            }
        }
    }
}
```
Take a few minutes to read the comments and be sure you understand what we're doing here.

### Lab 1.4: Regex and Middleware

There are a number of things that we can do to improve our bot.  First of all, we may not want to call LUIS for a simple "hi" greeting, which the bot will get fairly frequently from its users.  A simple regular expression could match this, and save us time (due to network latency) and money (due to cost of calling the LUIS service).  

Also, as the complexity of our bot grows, and we are taking the user's input and using multiple services to interpret it, we need a process to manage that flow.  For example, try regular expressions first, and if that doesn't match, call LUIS, and then perhaps we also drop down to try other services like [QnA Maker](http://qnamaker.ai) and Azure Search. A great way to manage this is through [Middleware](https://github.com/Microsoft/botbuilder-dotnet/wiki/Creating-Middleware), and the SDK does a great job supporting that. We call middleware from `ConfigureServices` under `Startup.cs`, simply by calling additional options add it (check your `Startup.cs` file to see the location). 

Before continuing with the lab, learn more about middleware and the Bot Framework SDK:  
1.  [Overview and Architecture](https://github.com/Microsoft/botbuilder-dotnet/wiki/Overview)
2.  [Creating Middleware](https://github.com/Microsoft/botbuilder-dotnet/wiki/Creating-Middleware)
3.  [In the SDK, under `Microsoft.Bot.Builder.Core.Extensions`](https://github.com/Microsoft/botbuilder-dotnet/tree/master/libraries/Microsoft.Bot.Builder.Core.Extensions), you can look at some of the middleware that's built-in to the SDK.  

Ultimately, we'll use some middleware to try to understand what users are saying with regular expressions (Regex) first, and if we can't, we'll call LUIS. If we still can't, then we'll drop down to a generic "I'm not sure what you mean" response, or whatever you put for "ReplyWithConfused."    

To add the middleware for Regex to your solution, create a new folder called "Middleware," and add the contents of the "Middleware" folder (you can find this under **resources > code**) to your solution.

In "Startup.cs", below the "Add middleware below" comment within `ConfigureServices`, add the following:
```csharp
                var middleware = options.Middleware;

                middleware.Add(new UserState<UserData>(new MemoryStorage()));
                middleware.Add(new ConversationState<ConversationData>(new MemoryStorage()));
                // Add Regex ability below
                middleware.Add(new RegExpRecognizerMiddleware()
                    .AddIntent("search", new Regex("search picture(?:s)*(.*)|search pic(?:s)*(.*)", RegexOptions.IgnoreCase))
                    .AddIntent("share", new Regex("share picture(?:s)*(.*)|share pic(?:s)*(.*)", RegexOptions.IgnoreCase))
                    .AddIntent("order", new Regex("order picture(?:s)*(.*)|order print(?:s)*(.*)|order pic(?:s)*(.*)", RegexOptions.IgnoreCase))
                    .AddIntent("help", new Regex("help(.*)", RegexOptions.IgnoreCase)));
                // Add LUIS ability below
```
You will probably get some errors within this. Fix them.  

**Hint (1):** UserData and ConversationData are the objects we persisted as user and conversation state "State.cs" (in the Models folder).  

**Hint (2):** You're missing a using statement.  

> We're really just skimming the surface of using regular expressions. [Learn more](https://docs.microsoft.com/en-us/dotnet/standard/base-types/regular-expression-language-quick-reference).  

Hopefully, it's fairly easy to see what we're doing here. Because of the order, we'll try Regex then LUIS. Without adding LUIS, our bot is really only going to pick up on a few variations, but it should capture a lot, if the users are using the bot for searching and sharing and ordering pictures. 

> Fun Aside: One might argue that the user shouldn't have to type "help" to get a menu of clear options on what the bot can do; rather, this should be the default experience on first contact with the bot.  **Discoverability** is one of the biggest challenges for bots - letting the users know what the bot is capable of doing.  Good [bot design principles](https://docs.microsoft.com/en-us/bot-framework/bot-design-principles) can help.   

#### RootTopic, Again

Let's get down to business. We need to update RootTopic so that it does a few things, but in a topic-fashion:
1.  StartTopic - Greets the user when they join the conversation, and tells them what the bot can do. Once we've greeted them, continue the conversation.

Make sure you understand the code, then replace the `StartTopic` method in "RootTopic.cs" with the following:
```csharp
        // track in this topic if we have greeted the user already
        public bool Greeted { get; set; } = false;
        public string facet;

        /// <summary>
        /// Called when the default topic is started
        /// </summary>
        /// <param name="context"></param>
        /// <returns></returns>
        public async Task<bool> StartTopic(ITurnContext context)
        {
            switch (context.Activity.Type)
            {
                case ActivityTypes.ConversationUpdate:
                    {
                        // greet when added to conversation
                        var activity = context.Activity.AsConversationUpdateActivity();
                        if (activity.MembersAdded.Any(m => m.Id == activity.Recipient.Id))
                        {
                            await RootResponses.ReplyWithGreeting(context);
                            await RootResponses.ReplyWithHelp(context);
                            this.Greeted = true;
                        }
                    }
                    break;
                case ActivityTypes.Message:
                    // greet on first message if we haven't already 
                    if (!Greeted)
                    {
                        await RootResponses.ReplyWithGreeting(context);
                        this.Greeted = true;
                    }
                    return await this.ContinueTopic(context);
            }
            return true;
        }
```

2.  ContinueTopic - We need to react to what the user says they want to do.

Based on our results from Regex, we need to direct the conversation in the next direction. Read the code carefully to confirm you understand what it's doing, then paste in the following code to replace ContinueTopic:
```csharp
        /// <summary>
        /// Continue the topic, method which is routed to while this topic is active
        /// </summary>
        /// <param name="context"></param>
        /// <returns></returns>
        public async Task<bool> ContinueTopic(ITurnContext context)
        {
            var conversation = ConversationState<ConversationData>.Get(context);
            var recognizedIntents = context.Services.Get<IRecognizedIntents>();

            switch (context.Activity.Type)
            {
                case ActivityTypes.Message:
                    switch (recognizedIntents.TopIntent?.Name)
                    {
                        case "search":
                            // switch to search topic
                            conversation.ActiveTopic = new SearchTopic();
                            return await conversation.ActiveTopic.StartTopic(context);
                        case "share":
                            // show that you're sharing
                            await RootResponses.ReplyWithShareConfirmation(context);
                            return true;
                        case "order":
                            // show that you're ordering
                            await RootResponses.ReplyWithOrderConfirmation(context);
                            return true;
                        case "help":
                            // show help
                            await RootResponses.ReplyWithHelp(context);
                            return true;
                        default:
                            // adding app logic when Regex doesn't find an intent 
                            // respond saying we don't know
                            await RootResponses.ReplyWithConfused(context);
                            return true;
                    }
            }
            return true;
        }
```
3.  ResumeTopic - In both Topics we'll create today, this serves as a "catch" if for some reason (maybe the user interrupts the bot) the active topic isn't handled and isn't RootTopic, this will basically start us over.  

Replace ResumeTopic with the following code:
```csharp
        /// <summary>
        /// Resume the topic
        /// </summary>
        /// <param name="context"></param>
        /// <returns></returns>
        public async Task<bool> ResumeTopic(ITurnContext context)
        {
            await RootResponses.ReplyWithResumeTopic(context);
            return true;
        }
```

Hit F5 to run the bot. Test it by sending commands like "help", "share pics", "order pics", and "search pics". If the only thing that failed was "search pics", everything is working how you configured it. But why is "search pics" failing? Have an answer before you move on!

Get stuck? You can find the solution for this lab under [resources/code/FinishedPictureBot-Part1](./resources/code/FinishedPictureBot-Part1).



### Continue to [2_Azure_Search](./2_Azure_Search.md)  
Back to [README](./0_README.md)<|MERGE_RESOLUTION|>--- conflicted
+++ resolved
@@ -191,11 +191,7 @@
 * **ITopic.ContinueTopic()** - Called for every activity as context.State.Conversation.ActivePrompt points to it.
 * **ITopic.ResumeTopic()** - Called whenever someone has interrupted your topic so you can resume your topic cleanly. 
 
-<<<<<<< HEAD
-The UserStateMangerMiddleware() and ConversationStateManagerMiddleware() will be used to add automatic persistence of the 
-=======
-The UserStateManagerMiddleware() and ConversationStateManagerMiddleware() adds automatic persistence of the 
->>>>>>> 4993028e
+The UserStateManagerMiddleware() and ConversationStateManagerMiddleware() will be used to add automatic persistence of the 
 **context.state.ConversationProperties** and **context.state.UserProperties** objects.  
 
 We'll set the **context.state.Conversation.ActiveTopic** to point to an instance of the active ITopic class,
