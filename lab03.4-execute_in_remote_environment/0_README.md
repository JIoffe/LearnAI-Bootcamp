--- conflicted
+++ resolved
@@ -1,141 +1,137 @@
-# Executing a Machine Learning Model In A Remote Environment
-
-This hands-on lab guides us through executing a machine learning data preparation or model training work load in a remote environment using [Azure Machine Learning Services](https://docs.microsoft.com/en-us/azure/machine-learning/preview/overview-what-is-azure-ml) with Workbench. 
-
-In this workshop, we will:
-
-- Understand how to execute our workloads on remote Data Science Virtual Machines 
-- Understand how to execute our workloads on HDInsight Clusters running Spark
-- Understand how to execute our workloads on remote Data Science VMs with GPU's
-
-***NOTE:*** There are several pre-requisites for this course, including an understanding and implementation of:
-
-- Programming using an Agile methodology
-- Machine Learning and Data Science
-- Intermediate to Advanced Python programming
-- Familiarity with Docker containers 
-- Familiarity with GPU Technology
-- Familiarity with Spark programming
-
-There is a comprehensive Learning Path we can use to prepare for this course [located here](https://github.com/Azure/learnAnalytics-CreatingSolutionswiththeTeamDataScienceProcess-/blob/master/Instructions/Learning%20Path%20-%20Creating%20Solutions%20with%20the%20Team%20Data%20Science%20Process.md).
-
-## Executing an Experiment Locally
-
-The general configuration for working with Azure Machine Learning has these components:
-![Azure Machine Learning Components](https://docs.microsoft.com/en-us/azure/machine-learning/preview/media/overview-general-concepts/hierarchy.png)
-
-### Configuration Files
-
-When we run a script in Workbench, the behavior of the execution is controlled (usually) by files in the **aml_config** folder in the experimentation directory. 
-The files are:
-
-  - ***conda_dependencies.yml*** - A conda environment file that specifies the Python runtime version and packages that the code depends on. When Workbench executes a script in a Docker container or HDInsight cluster, it uses this file to create a conda environment for the script to run. 
-  - ***spark_dependencies.yml*** - Specifies the Spark application name when we submit a PySpark script and Spark packages that needs to be installed. We can also specify any public Maven repository or Spark package that can be found in those Maven repositories.
-  - ***compute target*** files - Specifies connection and configuration information for the compute target. It is a list of name-value pairs. ***[compute target name].compute*** contains configuration information for the following environments:
-    - local
-    - docker
-    - remotedocker
-    - cluster
-  - ***run configuration*** files - Specifies the Azure ML experiment execution behavior such as tracking run history, or what compute target to use
-    - [run configuration name].runconfig
-
-Workbench combines all of these components into one location. We can use a graphical or command-line approach to managing these components.  
-
-![Local AMLS Experiment run](https://docs.microsoft.com/en-us/azure/machine-learning/preview/media/experimentation-service-configuration/local-native-run.png)
-
-### Section 1: Execution - Local and Docker Container
-
-<<<<<<< HEAD
-In this seciton we create an experiment, examine its configuration, and run the experiment locally, using both a `local` compute and a `docker` compute. We set up the experiment in Workbench, and then run all experiments from the command line interface (CLI)
-=======
-In this section we create an experiment, examine its configuration, and run the experiment locally, using both a `local` compute and a `docker` compute. We set up the experiment in Workbench, and then run all experiments from the command line interface (CLI)
->>>>>>> 5baed9cc
-
-- Open Workbench and Create a new experiment using the Churn example.
-- Launch the Azure CLI. An easy way to launch the CLI is opening a project in Workbench and navigating to **File > Open Command Prompt**.
-- **Execution**: Workbench enables scripts to be run directly against the Workbench-installed Python 3.5.2 runtime. This configuration is not managed by Conda unlike Docker-based executions. The package dependencies would need to be manually provisioned for the local Workbench Python environment.
-
-To run locally, run the below command:
-
-```
-az ml experiment submit -c local CATelcoCustomerChurnModelingWithoutDprep.py
-```
-
-For running the script on local Docker, we can execute the following command in CLI:
-
-```
-az ml experiment submit -c docker CATelcoCustomerChurnModelingWithoutDprep.py
-```
-
-We should see results as follows:
-
-![Naive Bayes](images/naive-bayes.png)
-
-### Section 2: Execute an Experiment on a remote Data Science Virtual Machine
-
-In this section we create an experiment, examine its configuration, and run the experiment on a remote Docker container. We set up the experiment in Workbench, and then run all experiments from the command line interface (CLI).
-
-- [Open this Reference and create an Ubuntu Data Science Virtual Machine](https://docs.microsoft.com/en-us/azure/machine-learning/data-science-virtual-machine/dsvm-ubuntu-intro#create-your-data-science-virtual-machine-for-linux)
-
-  - Choose a **Data Science Virtual Machine for Linux Ubuntu CSP**
-  - Choose a size of *Standard D4s v3 (4 vcpus, 16 GB memory)*
-  - Use a password, not a SSH Key
-
-Start the VM and connect to it using `ssh <USER_NAME>@<VM_IP_ADDRESS>`. The IP address of the VM can be found on the resources page in the Azure portal. Check to ensure Docker is functional on the Linux DSVM with the following command:
-
-```
-sudo docker run docker/whalesay cowsay "The best debugging is done with CTRL-X. - Buck Woody"
-```
-
-Type `exit` to leave the Linux DSVM and return to the command prompt on the "local" Windows DSVM. Modify and run the following command to create both the compute target definition and run configuration for remote Docker-based executions. Note that `<REMOTE_VM>` is a name of our choosing for the remote VM. It doesn't need to match the name we chose when we provisioned the Linux DSVM. Also note that no quotes are needed for any of the arguments in the command below.
-
-```
-az ml computetarget attach remotedocker --name <REMOTE_VM> --address <IP_ADDRESS> --username <SSH_USER> --password <SSH_PASSWORD>
-```
-
-Before running against the remote VM, we need to prepare it with the project's environment by running:
-
-```
-az ml experiment prepare -c <REMOTE_VM>
-```
-
-Once we configure the compute target, we can use the following command to run the churn script.
-
-```
-az ml experiment submit -c <REMOTE_VM> CATelcoCustomerChurnModelingWithoutDprep.py
-```
-
-Note that the execution environment is configured using the specifications in `conda_dependencies.yml`.
-
-Please take a moment to delete the Ubuntu DSVM before moving to the next section.
-
-### (Optional) Section 3: Running on a remote Spark cluster
-
-Workbench is flexible to run experimentation on big data using HDInsight Spark clusters. Note that the HDInsight cluster must use Azure Blob as the primary storage (and Azure Data Lake storage is not supported yet). Additionally, we need SSH access to the HDInsight cluster in order to execute experiments in this mode.
-
-The first step in executing in HDInsight cluster is to create a compute target and run configuration for an HDInsight Spark cluster using the following command:
-
-```
-az ml computetarget attach cluster --name <HDI_CLUSTER> --address <FQDN_or_IP_ADDRESS> --username <SSH_USER> --password <SSH_PASSWORD>
-```
-
-Before running against the HDI cluster, we need to prepare it with the project's environment by running:
-
-```
-az ml experiment prepare -c <HDI_CLUSTER>
-```
-
-Once we have the compute context, we can run the following CLI command:
-
-```
-az ml experiment submit -c <HDI_CLUSTER> CATelcoCustomerChurnModelingWithoutDprep.py
-```
-
-The execution environment on HDInsight cluster is managed using Conda. Configuration is managed by `conda_dependencies.yml` and `spark_dependencies.yml` configuration files. 
-
-## Lab Completion
-
-In this workshop we learned how to:
-
-- Execute our workloads on remote Data Science Virtual Machines 
-- Execute our workloads on HDInsight Clusters running Spark
+# Executing a Machine Learning Model In A Remote Environment
+
+This hands-on lab guides us through executing a machine learning data preparation or model training work load in a remote environment using [Azure Machine Learning Services](https://docs.microsoft.com/en-us/azure/machine-learning/preview/overview-what-is-azure-ml) with Workbench. 
+
+In this workshop, we will:
+
+- Understand how to execute our workloads on remote Data Science Virtual Machines 
+- Understand how to execute our workloads on HDInsight Clusters running Spark
+- Understand how to execute our workloads on remote Data Science VMs with GPU's
+
+***NOTE:*** There are several pre-requisites for this course, including an understanding and implementation of:
+
+- Programming using an Agile methodology
+- Machine Learning and Data Science
+- Intermediate to Advanced Python programming
+- Familiarity with Docker containers 
+- Familiarity with GPU Technology
+- Familiarity with Spark programming
+
+There is a comprehensive Learning Path we can use to prepare for this course [located here](https://github.com/Azure/learnAnalytics-CreatingSolutionswiththeTeamDataScienceProcess-/blob/master/Instructions/Learning%20Path%20-%20Creating%20Solutions%20with%20the%20Team%20Data%20Science%20Process.md).
+
+## Executing an Experiment Locally
+
+The general configuration for working with Azure Machine Learning has these components:
+![Azure Machine Learning Components](https://docs.microsoft.com/en-us/azure/machine-learning/preview/media/overview-general-concepts/hierarchy.png)
+
+### Configuration Files
+
+When we run a script in Workbench, the behavior of the execution is controlled (usually) by files in the **aml_config** folder in the experimentation directory. 
+The files are:
+
+  - ***conda_dependencies.yml*** - A conda environment file that specifies the Python runtime version and packages that the code depends on. When Workbench executes a script in a Docker container or HDInsight cluster, it uses this file to create a conda environment for the script to run. 
+  - ***spark_dependencies.yml*** - Specifies the Spark application name when we submit a PySpark script and Spark packages that needs to be installed. We can also specify any public Maven repository or Spark package that can be found in those Maven repositories.
+  - ***compute target*** files - Specifies connection and configuration information for the compute target. It is a list of name-value pairs. ***[compute target name].compute*** contains configuration information for the following environments:
+    - local
+    - docker
+    - remotedocker
+    - cluster
+  - ***run configuration*** files - Specifies the Azure ML experiment execution behavior such as tracking run history, or what compute target to use
+    - [run configuration name].runconfig
+
+Workbench combines all of these components into one location. We can use a graphical or command-line approach to managing these components.  
+
+![Local AMLS Experiment run](https://docs.microsoft.com/en-us/azure/machine-learning/preview/media/experimentation-service-configuration/local-native-run.png)
+
+### Section 1: Execution - Local and Docker Container
+
+In this section we create an experiment, examine its configuration, and run the experiment locally, using both a `local` compute and a `docker` compute. We set up the experiment in Workbench, and then run all experiments from the command line interface (CLI)
+
+- Open Workbench and Create a new experiment using the Churn example.
+- Launch the Azure CLI. An easy way to launch the CLI is opening a project in Workbench and navigating to **File > Open Command Prompt**.
+- **Execution**: Workbench enables scripts to be run directly against the Workbench-installed Python 3.5.2 runtime. This configuration is not managed by Conda unlike Docker-based executions. The package dependencies would need to be manually provisioned for the local Workbench Python environment.
+
+To run locally, run the below command:
+
+```
+az ml experiment submit -c local CATelcoCustomerChurnModelingWithoutDprep.py
+```
+
+For running the script on local Docker, we can execute the following command in CLI:
+
+```
+az ml experiment submit -c docker CATelcoCustomerChurnModelingWithoutDprep.py
+```
+
+We should see results as follows:
+
+![Naive Bayes](images/naive-bayes.png)
+
+### Section 2: Execute an Experiment on a remote Data Science Virtual Machine
+
+In this section we create an experiment, examine its configuration, and run the experiment on a remote Docker container. We set up the experiment in Workbench, and then run all experiments from the command line interface (CLI).
+
+- [Open this Reference and create an Ubuntu Data Science Virtual Machine](https://docs.microsoft.com/en-us/azure/machine-learning/data-science-virtual-machine/dsvm-ubuntu-intro#create-your-data-science-virtual-machine-for-linux)
+
+  - Choose a **Data Science Virtual Machine for Linux Ubuntu CSP**
+  - Choose a size of *Standard D4s v3 (4 vcpus, 16 GB memory)*
+  - Use a password, not a SSH Key
+
+Start the VM and connect to it using `ssh <USER_NAME>@<VM_IP_ADDRESS>`. The IP address of the VM can be found on the resources page in the Azure portal. Check to ensure Docker is functional on the Linux DSVM with the following command:
+
+```
+sudo docker run docker/whalesay cowsay "The best debugging is done with CTRL-X. - Buck Woody"
+```
+
+Type `exit` to leave the Linux DSVM and return to the command prompt on the "local" Windows DSVM. Modify and run the following command to create both the compute target definition and run configuration for remote Docker-based executions. Note that `<REMOTE_VM>` is a name of our choosing for the remote VM. It doesn't need to match the name we chose when we provisioned the Linux DSVM. Also note that no quotes are needed for any of the arguments in the command below.
+
+```
+az ml computetarget attach remotedocker --name <REMOTE_VM> --address <IP_ADDRESS> --username <SSH_USER> --password <SSH_PASSWORD>
+```
+
+Before running against the remote VM, we need to prepare it with the project's environment by running:
+
+```
+az ml experiment prepare -c <REMOTE_VM>
+```
+
+Once we configure the compute target, we can use the following command to run the churn script.
+
+```
+az ml experiment submit -c <REMOTE_VM> CATelcoCustomerChurnModelingWithoutDprep.py
+```
+
+Note that the execution environment is configured using the specifications in `conda_dependencies.yml`.
+
+Please take a moment to delete the Ubuntu DSVM before moving to the next section.
+
+### (Optional) Section 3: Running on a remote Spark cluster
+
+Workbench is flexible to run experimentation on big data using HDInsight Spark clusters. Note that the HDInsight cluster must use Azure Blob as the primary storage (and Azure Data Lake storage is not supported yet). Additionally, we need SSH access to the HDInsight cluster in order to execute experiments in this mode.
+
+The first step in executing in HDInsight cluster is to create a compute target and run configuration for an HDInsight Spark cluster using the following command:
+
+```
+az ml computetarget attach cluster --name <HDI_CLUSTER> --address <FQDN_or_IP_ADDRESS> --username <SSH_USER> --password <SSH_PASSWORD>
+```
+
+Before running against the HDI cluster, we need to prepare it with the project's environment by running:
+
+```
+az ml experiment prepare -c <HDI_CLUSTER>
+```
+
+Once we have the compute context, we can run the following CLI command:
+
+```
+az ml experiment submit -c <HDI_CLUSTER> CATelcoCustomerChurnModelingWithoutDprep.py
+```
+
+The execution environment on HDInsight cluster is managed using Conda. Configuration is managed by `conda_dependencies.yml` and `spark_dependencies.yml` configuration files. 
+
+## Lab Completion
+
+In this workshop we learned how to:
+
+- Execute our workloads on remote Data Science Virtual Machines 
+- Execute our workloads on HDInsight Clusters running Spark