# Deploying a scoring service to the Azure Container Service (AKS)

This hands-on lab guides us through deploying a Machine Learning scoring file to a remote environment using [Azure Machine Learning Services](https://docs.microsoft.com/en-us/azure/machine-learning/preview/overview-what-is-azure-ml) with the Azure Machine Learning Workbench. 

In this workshop, we will:
- Understand how to create a model file
- Generate a scoring script and schema file
- Prepare the scoring environment
- Deploy the model
- Run and update the real-time web service

***NOTE:*** There are several pre-requisites for this course, including an understanding and implementation of: 
  *  Programming using an Agile methodology
  *  Machine Learning and Data Science
  *  Intermediate to Advanced Python programming
  *  Familiarity with Docker containers and Kubernetes

There is a comprehensive Learning Path we can use to prepare for this course [located here](https://github.com/Azure/learnAnalytics-CreatingSolutionswiththeTeamDataScienceProcess-/blob/master/Instructions/Learning%20Path%20-%20Creating%20Solutions%20with%20the%20Team%20Data%20Science%20Process.md).

## Building the scoring for remote deployment

(Note - [Our primary example is here](https://docs.microsoft.com/en-us/azure/machine-learning/preview/tutorial-classifying-iris-part-3) and [Another example is here](https://blogs.technet.microsoft.com/machinelearning/2017/09/25/deploying-machine-learning-models-using-azure-machine-learning/) )

The general configuration for working with the  Azure Container Service has this architecture:

![AKS](https://azurecomcdn.azureedge.net/mediahandler/acomblog/media/Default/blog/15159959-b5cd-4fe9-aeba-441139943ecd.png)

We will review these articles in class: 
  1.  [A quick overview of the Azure Container Service (AKS)](https://docs.microsoft.com/en-us/azure/aks/kubernetes-walkthrough)
  2.  [Understanding Service Principals](https://docs.microsoft.com/en-us/azure/aks/kubernetes-service-principal)
  3.  [Scoring Setup and Configuration](https://docs.microsoft.com/en-us/azure/machine-learning/preview/deployment-setup-configuration)
  4.  [Scaling Clusters](https://docs.microsoft.com/en-us/azure/machine-learning/preview/how-to-scale-clusters)


### Lab 1: Generate model files

<<<<<<< HEAD
In this lab, we create an Churn Prediction experiment, examine its configuration, and run the experiment locally to generate model files.

- Open the Azure Machine Learning Services Workbench tool locally or on the Data Science Virtual Machine. 
- Add the below code snippet to the end of CATelcoCustomerChurnModeling.py for exporting the decision tree model:

```
=======
In this lab, you'll create an Churn Prediction experiment, examine its configuration, and run the experiment locally to generate model files.
- Open the Azure Machine Learning Services Workbench tool locally or on your Data Science Virtual Machine. 
- Add the below code snippet to the end of CATelcoCustomerChurnModelingWithoutDprep.py for exporting the decision tree model:
```python
>>>>>>> 51141303
# serialize the decision tree on disk in the 'outputs' folder
f = open('./outputs/dt.pkl', 'wb')
pickle.dump(dt, f)
f.close()
```
- Launch CLI and run ```az ml experiment submit -c local CATelcoCustomerChurnModelingWithoutDprep.py```
- dt.pkl and model.pkl (naive bayes) should be exported in the output folder as shown below:

![CATelcoCustomer](images/CATelcoCustomer_gWithoutDprep.png)

- Download the model files and put in root folder.
- If we have not already done so, we can generate the schema by running ```python churn_schema_gen.py```

### Lab 2: Deploy Service to Production

To deploy the web service to a production environment, first set up the environment using the following command:

```
az ml env setup --cluster -n [ENVIRONMENT_NAME] -l [AZURE_REGION e.g. eastus2] [-g [RESOURCE_GROUP]]
```

This sets up an ACS cluster with Kubernetes as the orchestrator. The cluster environment setup command creates the following resources in our subscription: 
1.  A resource group (if not provided, or if the name provided does not exist)
2.  A storage account
3.  An Azure Container Registry (ACR)
4.  A Kubernetes deployment on an Azure Container Service (ACS) cluster
5.  An Application insights account

The resource group, storage account, and ACR are created quickly. The ACS deployment can take up to 20 minutes.

*Perform the below steps to deploy the model:*

**Check Status**

To check the status of an ongoing cluster provisioning, use the following command:

```
az ml env show -n [ENVIRONMENT_NAME] -g [RESOURCE_GROUP]
```

Ensure that "Provisioning State" is set to "Succeeded" before proceeding.

**Set the environment**

```
az ml env set -n [ENVIRONMENT_NAME] -g [RESOURCE_GROUP]
```

**Create a Model Management Account**

A model management account is required for deploying models. We need to do this once per subscription, and can reuse the same account in multiple deployments.

To create a new account, use the following command:

```
az ml account modelmanagement create -l [AZURE_REGION e.g. eastus2] -n [ACCOUNT_NAME] -g [RESOURCE_GROUP] --sku-instances [NUMBER_OF_INSTANCES, e.g. 1] --sku-name [PRICING_TIER for example S1]
```

To use an existing account, use the following command:

```
az ml account modelmanagement set -n [ACCOUNT_NAME] -g [RESOURCE_GROUP]
```

**Deploy your model**

To deploy your saved model as a web service, execute the below command:

```
az ml service create realtime --model-file [MODEL_FILE_RELATIVE_PATH] -f [SCORING_FILE e.g. score.py] -n [SERVICE_NAME] -s [SCHEMA_FILE e.g. service_schema.json] -r [DOCKER_RUNTIME e.g. spark-py or python] -c [CONDA_DEPENDENCIES_FILE]
```

### Lab 3: Update Service with new model

To use a different model in the service, we can perform a simple update to the service. In the Churn Prediction experiment, the accuracy of Decision Tree is slightly higher than Naive Bayes. So, we can update the service to use the dt.pkl file.
To use a specific model in your scoring file, change references from model.pkl to the model you want to use. Replace model.pkl with dt.pkl to use decision tree model.
There are three steps to perform in order to update the service:

**1. Register dt model**

<<<<<<< HEAD
```
az ml model register -m dt.pkl -n dt.pkl
```

You will now be able to see the new model (or newer version if you had previously registered dt) when you run 
=======
```az ml model register -m dt.pkl -n model.pkl```
>>>>>>> 51141303

```
az ml model list -o table
```

**2. Create manifest**

Create a manifest for the model in Azure Container Services. To do so, in the next command, we replace <model_id> with the model ID that was returned in the last command:

```
az ml manifest create -n churndecisiontree -f score.py -s service_schema.json -r python -i <MODEL_ID>
```

You will get the manifest Id when you run az ml manifest create. Make a note of this id and replace it in the below command when creating image. Run the below command:

```
az ml image create -n churnpred --manifest-id <MANIFEST_ID>
```

**3. Update service with image**

Finally, the last step is to update the existing service out of the new image created. We would need the image id created from the last step along with the service id. To obtain the service id, run ```az ml service list realtime``` to get a list of all the service ids. Run the below command to update the service:

```
az ml service update realtime -i <SERVICE_ID_ON_PORTAL> --image-id <NEW_IMAGE_ID>
```

## Workshop Completion

In this workshop you learned how to:
- Understand how to create a model file
- Generate a scoring script and schema file
- Prepare your scoring environment
- Deploy models to production
- Update service

You may now decommission and delete the following resources if you wish:
  * The Azure Machine Learning Services accounts and workspaces
  * Any Data Science Virtual Machines you have created. NOTE: Even if "Shutdown" in the Operating System, unless these Virtual Machines are "Stopped" using the Azure Portal you are incurring run-time charges. If you Stop them in the Azure Portal, you will be charged for the storage the Virtual Machines are consuming.<|MERGE_RESOLUTION|>--- conflicted
+++ resolved
@@ -1,177 +1,166 @@
-# Deploying a scoring service to the Azure Container Service (AKS)
-
-This hands-on lab guides us through deploying a Machine Learning scoring file to a remote environment using [Azure Machine Learning Services](https://docs.microsoft.com/en-us/azure/machine-learning/preview/overview-what-is-azure-ml) with the Azure Machine Learning Workbench. 
-
-In this workshop, we will:
-- Understand how to create a model file
-- Generate a scoring script and schema file
-- Prepare the scoring environment
-- Deploy the model
-- Run and update the real-time web service
-
-***NOTE:*** There are several pre-requisites for this course, including an understanding and implementation of: 
-  *  Programming using an Agile methodology
-  *  Machine Learning and Data Science
-  *  Intermediate to Advanced Python programming
-  *  Familiarity with Docker containers and Kubernetes
-
-There is a comprehensive Learning Path we can use to prepare for this course [located here](https://github.com/Azure/learnAnalytics-CreatingSolutionswiththeTeamDataScienceProcess-/blob/master/Instructions/Learning%20Path%20-%20Creating%20Solutions%20with%20the%20Team%20Data%20Science%20Process.md).
-
-## Building the scoring for remote deployment
-
-(Note - [Our primary example is here](https://docs.microsoft.com/en-us/azure/machine-learning/preview/tutorial-classifying-iris-part-3) and [Another example is here](https://blogs.technet.microsoft.com/machinelearning/2017/09/25/deploying-machine-learning-models-using-azure-machine-learning/) )
-
-The general configuration for working with the  Azure Container Service has this architecture:
-
-![AKS](https://azurecomcdn.azureedge.net/mediahandler/acomblog/media/Default/blog/15159959-b5cd-4fe9-aeba-441139943ecd.png)
-
-We will review these articles in class: 
-  1.  [A quick overview of the Azure Container Service (AKS)](https://docs.microsoft.com/en-us/azure/aks/kubernetes-walkthrough)
-  2.  [Understanding Service Principals](https://docs.microsoft.com/en-us/azure/aks/kubernetes-service-principal)
-  3.  [Scoring Setup and Configuration](https://docs.microsoft.com/en-us/azure/machine-learning/preview/deployment-setup-configuration)
-  4.  [Scaling Clusters](https://docs.microsoft.com/en-us/azure/machine-learning/preview/how-to-scale-clusters)
-
-
-### Lab 1: Generate model files
-
-<<<<<<< HEAD
-In this lab, we create an Churn Prediction experiment, examine its configuration, and run the experiment locally to generate model files.
-
-- Open the Azure Machine Learning Services Workbench tool locally or on the Data Science Virtual Machine. 
-- Add the below code snippet to the end of CATelcoCustomerChurnModeling.py for exporting the decision tree model:
-
-```
-=======
-In this lab, you'll create an Churn Prediction experiment, examine its configuration, and run the experiment locally to generate model files.
-- Open the Azure Machine Learning Services Workbench tool locally or on your Data Science Virtual Machine. 
-- Add the below code snippet to the end of CATelcoCustomerChurnModelingWithoutDprep.py for exporting the decision tree model:
-```python
->>>>>>> 51141303
-# serialize the decision tree on disk in the 'outputs' folder
-f = open('./outputs/dt.pkl', 'wb')
-pickle.dump(dt, f)
-f.close()
-```
-- Launch CLI and run ```az ml experiment submit -c local CATelcoCustomerChurnModelingWithoutDprep.py```
-- dt.pkl and model.pkl (naive bayes) should be exported in the output folder as shown below:
-
-![CATelcoCustomer](images/CATelcoCustomer_gWithoutDprep.png)
-
-- Download the model files and put in root folder.
-- If we have not already done so, we can generate the schema by running ```python churn_schema_gen.py```
-
-### Lab 2: Deploy Service to Production
-
-To deploy the web service to a production environment, first set up the environment using the following command:
-
-```
-az ml env setup --cluster -n [ENVIRONMENT_NAME] -l [AZURE_REGION e.g. eastus2] [-g [RESOURCE_GROUP]]
-```
-
-This sets up an ACS cluster with Kubernetes as the orchestrator. The cluster environment setup command creates the following resources in our subscription: 
-1.  A resource group (if not provided, or if the name provided does not exist)
-2.  A storage account
-3.  An Azure Container Registry (ACR)
-4.  A Kubernetes deployment on an Azure Container Service (ACS) cluster
-5.  An Application insights account
-
-The resource group, storage account, and ACR are created quickly. The ACS deployment can take up to 20 minutes.
-
-*Perform the below steps to deploy the model:*
-
-**Check Status**
-
-To check the status of an ongoing cluster provisioning, use the following command:
-
-```
-az ml env show -n [ENVIRONMENT_NAME] -g [RESOURCE_GROUP]
-```
-
-Ensure that "Provisioning State" is set to "Succeeded" before proceeding.
-
-**Set the environment**
-
-```
-az ml env set -n [ENVIRONMENT_NAME] -g [RESOURCE_GROUP]
-```
-
-**Create a Model Management Account**
-
-A model management account is required for deploying models. We need to do this once per subscription, and can reuse the same account in multiple deployments.
-
-To create a new account, use the following command:
-
-```
-az ml account modelmanagement create -l [AZURE_REGION e.g. eastus2] -n [ACCOUNT_NAME] -g [RESOURCE_GROUP] --sku-instances [NUMBER_OF_INSTANCES, e.g. 1] --sku-name [PRICING_TIER for example S1]
-```
-
-To use an existing account, use the following command:
-
-```
-az ml account modelmanagement set -n [ACCOUNT_NAME] -g [RESOURCE_GROUP]
-```
-
-**Deploy your model**
-
-To deploy your saved model as a web service, execute the below command:
-
-```
-az ml service create realtime --model-file [MODEL_FILE_RELATIVE_PATH] -f [SCORING_FILE e.g. score.py] -n [SERVICE_NAME] -s [SCHEMA_FILE e.g. service_schema.json] -r [DOCKER_RUNTIME e.g. spark-py or python] -c [CONDA_DEPENDENCIES_FILE]
-```
-
-### Lab 3: Update Service with new model
-
-To use a different model in the service, we can perform a simple update to the service. In the Churn Prediction experiment, the accuracy of Decision Tree is slightly higher than Naive Bayes. So, we can update the service to use the dt.pkl file.
-To use a specific model in your scoring file, change references from model.pkl to the model you want to use. Replace model.pkl with dt.pkl to use decision tree model.
-There are three steps to perform in order to update the service:
-
-**1. Register dt model**
-
-<<<<<<< HEAD
-```
-az ml model register -m dt.pkl -n dt.pkl
-```
-
-You will now be able to see the new model (or newer version if you had previously registered dt) when you run 
-=======
-```az ml model register -m dt.pkl -n model.pkl```
->>>>>>> 51141303
-
-```
-az ml model list -o table
-```
-
-**2. Create manifest**
-
-Create a manifest for the model in Azure Container Services. To do so, in the next command, we replace <model_id> with the model ID that was returned in the last command:
-
-```
-az ml manifest create -n churndecisiontree -f score.py -s service_schema.json -r python -i <MODEL_ID>
-```
-
-You will get the manifest Id when you run az ml manifest create. Make a note of this id and replace it in the below command when creating image. Run the below command:
-
-```
-az ml image create -n churnpred --manifest-id <MANIFEST_ID>
-```
-
-**3. Update service with image**
-
-Finally, the last step is to update the existing service out of the new image created. We would need the image id created from the last step along with the service id. To obtain the service id, run ```az ml service list realtime``` to get a list of all the service ids. Run the below command to update the service:
-
-```
-az ml service update realtime -i <SERVICE_ID_ON_PORTAL> --image-id <NEW_IMAGE_ID>
-```
-
-## Workshop Completion
-
-In this workshop you learned how to:
-- Understand how to create a model file
-- Generate a scoring script and schema file
-- Prepare your scoring environment
-- Deploy models to production
-- Update service
-
-You may now decommission and delete the following resources if you wish:
-  * The Azure Machine Learning Services accounts and workspaces
+# Deploying a scoring service to the Azure Container Service (AKS)
+
+This hands-on lab guides us through deploying a Machine Learning scoring file to a remote environment using [Azure Machine Learning Services](https://docs.microsoft.com/en-us/azure/machine-learning/preview/overview-what-is-azure-ml) with the Azure Machine Learning Workbench. 
+
+In this workshop, we will:
+- Understand how to create a model file
+- Generate a scoring script and schema file
+- Prepare the scoring environment
+- Deploy the model
+- Run and update the real-time web service
+
+***NOTE:*** There are several pre-requisites for this course, including an understanding and implementation of: 
+  *  Programming using an Agile methodology
+  *  Machine Learning and Data Science
+  *  Intermediate to Advanced Python programming
+  *  Familiarity with Docker containers and Kubernetes
+
+There is a comprehensive Learning Path we can use to prepare for this course [located here](https://github.com/Azure/learnAnalytics-CreatingSolutionswiththeTeamDataScienceProcess-/blob/master/Instructions/Learning%20Path%20-%20Creating%20Solutions%20with%20the%20Team%20Data%20Science%20Process.md).
+
+## Building the scoring for remote deployment
+
+(Note - [Our primary example is here](https://docs.microsoft.com/en-us/azure/machine-learning/preview/tutorial-classifying-iris-part-3) and [Another example is here](https://blogs.technet.microsoft.com/machinelearning/2017/09/25/deploying-machine-learning-models-using-azure-machine-learning/) )
+
+The general configuration for working with the  Azure Container Service has this architecture:
+
+![AKS](https://azurecomcdn.azureedge.net/mediahandler/acomblog/media/Default/blog/15159959-b5cd-4fe9-aeba-441139943ecd.png)
+
+We will review these articles in class: 
+  1.  [A quick overview of the Azure Container Service (AKS)](https://docs.microsoft.com/en-us/azure/aks/kubernetes-walkthrough)
+  2.  [Understanding Service Principals](https://docs.microsoft.com/en-us/azure/aks/kubernetes-service-principal)
+  3.  [Scoring Setup and Configuration](https://docs.microsoft.com/en-us/azure/machine-learning/preview/deployment-setup-configuration)
+  4.  [Scaling Clusters](https://docs.microsoft.com/en-us/azure/machine-learning/preview/how-to-scale-clusters)
+
+
+### Lab 1: Generate model files
+
+In this lab, we create an Churn Prediction experiment, examine its configuration, and run the experiment locally to generate model files.
+
+- Open the Azure Machine Learning Services Workbench tool locally or on the Data Science Virtual Machine. 
+- Add the below code snippet to the end of CATelcoCustomerChurnModeling.py for exporting the decision tree model:
+
+```
+# serialize the decision tree on disk in the 'outputs' folder
+f = open('./outputs/dt.pkl', 'wb')
+pickle.dump(dt, f)
+f.close()
+```
+- Launch CLI and run ```az ml experiment submit -c local CATelcoCustomerChurnModelingWithoutDprep.py```
+- dt.pkl and model.pkl (naive bayes) should be exported in the output folder as shown below:
+
+![CATelcoCustomer](images/CATelcoCustomer_gWithoutDprep.png)
+
+- Download the model files and put in root folder.
+- If we have not already done so, we can generate the schema by running ```python churn_schema_gen.py```
+
+### Lab 2: Deploy Service to Production
+
+To deploy the web service to a production environment, first set up the environment using the following command:
+
+```
+az ml env setup --cluster -n [ENVIRONMENT_NAME] -l [AZURE_REGION e.g. eastus2] [-g [RESOURCE_GROUP]]
+```
+
+This sets up an ACS cluster with Kubernetes as the orchestrator. The cluster environment setup command creates the following resources in our subscription: 
+1.  A resource group (if not provided, or if the name provided does not exist)
+2.  A storage account
+3.  An Azure Container Registry (ACR)
+4.  A Kubernetes deployment on an Azure Container Service (ACS) cluster
+5.  An Application insights account
+
+The resource group, storage account, and ACR are created quickly. The ACS deployment can take up to 20 minutes.
+
+*Perform the below steps to deploy the model:*
+
+**Check Status**
+
+To check the status of an ongoing cluster provisioning, use the following command:
+
+```
+az ml env show -n [ENVIRONMENT_NAME] -g [RESOURCE_GROUP]
+```
+
+Ensure that "Provisioning State" is set to "Succeeded" before proceeding.
+
+**Set the environment**
+
+```
+az ml env set -n [ENVIRONMENT_NAME] -g [RESOURCE_GROUP]
+```
+
+**Create a Model Management Account**
+
+A model management account is required for deploying models. We need to do this once per subscription, and can reuse the same account in multiple deployments.
+
+To create a new account, use the following command:
+
+```
+az ml account modelmanagement create -l [AZURE_REGION e.g. eastus2] -n [ACCOUNT_NAME] -g [RESOURCE_GROUP] --sku-instances [NUMBER_OF_INSTANCES, e.g. 1] --sku-name [PRICING_TIER for example S1]
+```
+
+To use an existing account, use the following command:
+
+```
+az ml account modelmanagement set -n [ACCOUNT_NAME] -g [RESOURCE_GROUP]
+```
+
+**Deploy your model**
+
+To deploy your saved model as a web service, execute the below command:
+
+```
+az ml service create realtime --model-file [MODEL_FILE_RELATIVE_PATH] -f [SCORING_FILE e.g. score.py] -n [SERVICE_NAME] -s [SCHEMA_FILE e.g. service_schema.json] -r [DOCKER_RUNTIME e.g. spark-py or python] -c [CONDA_DEPENDENCIES_FILE]
+```
+
+### Lab 3: Update Service with new model
+
+To use a different model in the service, we can perform a simple update to the service. In the Churn Prediction experiment, the accuracy of Decision Tree is slightly higher than Naive Bayes. So, we can update the service to use the dt.pkl file.
+To use a specific model in your scoring file, change references from model.pkl to the model you want to use. Replace model.pkl with dt.pkl to use decision tree model.
+There are three steps to perform in order to update the service:
+
+**1. Register dt model**
+
+```
+az ml model register -m dt.pkl -n model.pkl
+```
+
+You will now be able to see the new model (or newer version if you had previously registered `dt`) when you run 
+
+```
+az ml model list -o table
+```
+
+**2. Create manifest**
+
+Create a manifest for the model in Azure Container Services. To do so, in the next command, we replace <model_id> with the model ID that was returned in the last command:
+
+```
+az ml manifest create -n churndecisiontree -f score.py -s service_schema.json -r python -i <MODEL_ID>
+```
+
+You will get the manifest Id when you run az ml manifest create. Make a note of this id and replace it in the below command when creating image. Run the below command:
+
+```
+az ml image create -n churnpred --manifest-id <MANIFEST_ID>
+```
+
+**3. Update service with image**
+
+Finally, the last step is to update the existing service out of the new image created. We would need the image id created from the last step along with the service id. To obtain the service id, run ```az ml service list realtime``` to get a list of all the service ids. Run the below command to update the service:
+
+```
+az ml service update realtime -i <SERVICE_ID_ON_PORTAL> --image-id <NEW_IMAGE_ID>
+```
+
+## Workshop Completion
+
+In this workshop you learned how to:
+- Understand how to create a model file
+- Generate a scoring script and schema file
+- Prepare your scoring environment
+- Deploy models to production
+- Update service
+
+You may now decommission and delete the following resources if you wish:
+  * The Azure Machine Learning Services accounts and workspaces
   * Any Data Science Virtual Machines you have created. NOTE: Even if "Shutdown" in the Operating System, unless these Virtual Machines are "Stopped" using the Azure Portal you are incurring run-time charges. If you Stop them in the Azure Portal, you will be charged for the storage the Virtual Machines are consuming.