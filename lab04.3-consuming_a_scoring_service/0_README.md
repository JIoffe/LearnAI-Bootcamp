--- conflicted
+++ resolved
@@ -1,221 +1,200 @@
-# Consuming a scoring service
-
-This hands-on lab guides us through consuming a Machine Learning scoring service using [Azure Machine Learning Services](https://docs.microsoft.com/en-us/azure/machine-learning/preview/overview-what-is-azure-ml) with Workbench. 
-
-In this workshop, we will:
-- Understand how to consume a deployed model from a Web API
-
-***NOTE:*** There are several pre-requisites for this course, including an understanding and implementation of: 
-  -  Programming using an Agile methodology
-  -  Machine Learning and Data Science
-  -  Intermediate to Advancced Python programming
-  -  Familiarity with Web Services and API Programming
-  -  Familiarity with [Swagger](https://github.com/swagger-api/swagger-codegen)
-
-There is a comprehensive Learning Path we can use to prepare for this course [located here](https://github.com/Azure/learnAnalytics-CreatingSolutionswiththeTeamDataScienceProcess-/blob/master/Instructions/Learning%20Path%20-%20Creating%20Solutions%20with%20the%20Team%20Data%20Science%20Process.md).
-
-### Lab 1: Creating a realtime service
-
-In this lab, we create an experiment based on Churn Prediction and create a realtime cluster based service. The reason we use cluster is because key operations are not supported for local services.
-
-***You do not have to do Lab 1 if you already have a cluster based service.***
-
-We should now be familiar with many of the below steps from the previous labs:
-
-**Generate the scoring and schema files**
-
-Run `python churn_schema_gen.py` from CLI to create `service_schema.json`.
-
-**Create the environment in cluster mode**
-
-```
-az ml env setup -n <NEW_DEPLOYMENT_ENVIRONMENT_NAME> --location <REGION_NAME e.g. eastus2> -c
-```
-
-**Create a Model Management account**
-
-```
-az ml account modelmanagement create --location <REGION_NAME e.g. eastus2> -n <NEW_MODEL_MANAGEMENT_ACCOUNT_NAME> -g <EXISTING_RESOURCE_GROUP_NAME> --sku-name S1
-```
-
-**Set the Model Management account**
-
-```
-az ml account modelmanagement set -n <ACCOUNT_NAME> -g <RESOURCE_GROUP>
-```
-
-**Set the environment**
-
-```
-az ml env set -n <NEW_DEPLOYMENT_ENVIRONMENT_NAME> -g <RESOURCE_GROUP>
-```
-
-**Create the real-time web-service**
-
-```
-az ml service create realtime -f score.py --model-file model.pkl -s service_schema.json -n <SERVICE_NAME> -r python
-```
-
-### Lab 2: Consume the web-service
-
-In this lab, we will send a request to the real-time web service created by following the below steps:
-
-**Get the service key**
-
-```
-az ml service keys realtime -i <WEB_SERVICE_ID>
-```
-
-We will get PrimaryKey and SecondaryKey with this command. We can use either of the keys for authorization when consuming the web-service.
-
-**Get the service URL**
-
-Obtain the service URL from the below command
-
-```
-az ml service usage realtime -i <WEB_SERVICE_ID>
-```
-
-The URL can be obtained from the sample CURL call. For example, the url is http://40.70.13.110:80/api/v1/service/churncluster333/score in the below sample CURL call:
-
-```
-curl -X POST -H "Content-Type:application/json" -H "Authorization:Bearer <key>" --data "{\"input_df\": [{\"callfailurerate\": 0, \"education\": \"Bachelor or equivalent\", \"usesinternetservice\": \"No\", \"gender\": \"Male\", \"unpaidbalance\": 19, \"occupation\": \"Technology Related Job\", \"year\": 2015, \"numberofcomplaints\": 0, \"avgcallduration\": 663, \"usesvoiceservice\": \"No\", \"annualincome\": 168147, \"totalminsusedinlastmonth\": 15, \"homeowner\": \"Yes\", \"age\": 12, \"maritalstatus\": \"Single\", \"month\": 1, \"calldroprate\": 0.06, \"percentagecalloutsidenetwork\": 0.82, \"penaltytoswitch\": 371, \"monthlybilledamount\": 71, \"churn\": 0, \"numdayscontractequipmentplanexpiring\": 96, \"totalcallduration\": 5971, \"callingnum\": 4251078442, \"state\": \"WA\", \"customerid\": 1, \"customersuspended\": \"Yes\", \"numberofmonthunpaid\": 7, \"noadditionallines\": \"\\N\"}]}" http://40.70.13.110:80/api/v1/service/churncluster333/score
-```
-
-**Swagger document**
-
-If the service API schema was supplied, the service endpoint would expose a Swagger document at http://<ip>/api/v1/service/<service name>/swagger.json. The Swagger document can be used to automatically generate the service client and explore the expected input data and other details about the service.
-
-**Call the web service using curl**
-
-Obtain the curl command from `az ml service usage realtime -i <SERVICE_NAME>` and replace &lt;key&gt; with PrimaryKey / SecondaryKey.
-
-**Call the web service using Python**
-
-Use Python to send a request to the real-time web service. 
-
-1. Copy the following code sample to a new Python file.
-2. Update the data, url, and api_key parameters. For local web services, remove the 'Authorization' header.
-3. Run the code. 
-
-```
-import requests
-import json
-
-data = "{\"input_df\": [{\"feature1\": value1, \"feature2\": value2}]}"
-body = str.encode(json.dumps(data))
-
-url = 'http://<service ip address>:80/api/v1/service/<service name>/score'
-api_key = 'your service key' 
-headers = {'Content-Type':'application/json', 'Authorization':('Bearer '+ api_key)}
-
-resp = requests.post(url, data, headers=headers)
-resp.text
-```
-
-***NOTE:*** Some of the field values to test can potentially have backslashes in input_df when copying from ```az ml service usage realtime -i <service name>``` execution results. For example, \\"noadditionallines\\": \\"\\\N\\". In the python code, this would need to be changed to \\"noadditionallines\\": \\"\\\\\\\\N\\".
-
-### (Optional) Lab 3: Consume the web-service using C\#
-
-Use the service URL to send a request from a C\# Console App. 
-
-In Visual Studio, create a new Console App: 
-<<<<<<< HEAD
-- In the menu, click, **File > New > Project**
-- Under **Visual Studio C#**, click **Windows Class Desktop**, then select **Console App**.
-- Enter `MyFirstService` as the name of the project, then click OK.
-- In **Project References**, set references to `System.Net` and `System.Net.Http`.
-- Click **Tools > NuGet Package Manager > Package Manager Console**, then install `Microsoft.AspNet.WebApi.Client` package.
-- Open `Program.cs` file, and replace the code with the following code (Update the SERVICE_URL and API_KEY parameters with the information from the web service), then run the project.
-=======
-- In the menu, click, File -> New -> Project
-- Under Visual Studio C\#, click Windows Class Desktop, then select Console App.
-- Enter MyFirstService as the Name of the project, then click OK.
-- In Project References, set references to System.Net, and System.Net.Http.
-Click Tools -> NuGet Package Manager -> Package Manager Console, then install the Microsoft.AspNet.WebApi.Client package.
-- Open Program.cs file, and replace the code with the following code:
-Update the SERVICE_URL and API_KEY parameters with the information from the web service.
-- Run the project.
->>>>>>> 6e9ba51f
-
-````C\#
-using System;
-using System.Collections.Generic;
-using System.Net.Http;
-using System.Net.Http.Headers;
-using Newtonsoft.Json;
-
-namespace MyFirstService
-{
-    class Program
-    {
-        // Web Service URL (update it with your service url)
-        private const string SERVICE_URL = "http://<service ip address>:80/api/v1/service/<service name>/score";
-        private const string API_KEY = "your service key";
-
-        static void Main(string[] args)
-        {
-            Program.PostRequest();
-            Console.ReadLine();
-        }
-
-        private static void PostRequest()
-        {
-            HttpClient client = new HttpClient();
-            client.BaseAddress = new Uri(SERVICE_URL);
-            //For local web service, comment out this line.
-            client.DefaultRequestHeaders.Authorization = new AuthenticationHeaderValue("Bearer", API_KEY);
-
-            var inputJson = new List<RequestPayload>();
-            RequestPayload payload = new RequestPayload();
-            List<InputDf> inputDf = new List<InputDf>();
-            inputDf.Add(new InputDf()
-            {
-                feature1 = value1,
-                feature2 = value2,
-            });
-            payload.Input_df_list = inputDf;
-            inputJson.Add(payload);
-
-            try
-            {
-                var request = new HttpRequestMessage(HttpMethod.Post, string.Empty);
-                request.Content = new StringContent(JsonConvert.SerializeObject(payload));
-                request.Content.Headers.ContentType = new MediaTypeHeaderValue("application/json");
-                var response = client.SendAsync(request).Result;
-
-                Console.Write(response.Content.ReadAsStringAsync().Result);
-            }
-            catch (Exception e)
-            {
-                Console.Out.WriteLine(e.Message);
-            }
-        }
-        public class InputDf
-        {
-            public double feature1 { get; set; }
-            public double feature2 { get; set; }
-        }
-        public class RequestPayload
-        {
-            [JsonProperty("input_df")]
-            public List<InputDf> Input_df_list { get; set; }
-        }
-    }
-}
-````
-
-## Lab Completion
-
-In this workshop we learned how to:
-<<<<<<< HEAD
-- Understand how to consume a deployed model from a Web API
-
-=======
-- Understand how to consume a deployed model from a Web API
-
-We may now decommission and delete the following resources if we wish:
-  * The Azure Machine Learning Services accounts and workspaces, and any Web API's
-  * Any Data Science Virtual Machines we have created. NOTE: Even if "Shutdown" in the Operating System, unless these Virtual Machines are "Stopped" using the Azure Portal we are incurring run-time charges. If we Stop them in the Azure Portal, we will be charged for the storage the Virtual Machines are consuming.
-
->>>>>>> 6e9ba51f
+# Consuming a scoring service
+
+This hands-on lab guides us through consuming a Machine Learning scoring service using [Azure Machine Learning Services](https://docs.microsoft.com/en-us/azure/machine-learning/preview/overview-what-is-azure-ml) with Workbench. 
+
+In this workshop, we will:
+- Understand how to consume a deployed model from a Web API
+
+***NOTE:*** There are several pre-requisites for this course, including an understanding and implementation of: 
+  -  Programming using an Agile methodology
+  -  Machine Learning and Data Science
+  -  Intermediate to Advancced Python programming
+  -  Familiarity with Web Services and API Programming
+  -  Familiarity with [Swagger](https://github.com/swagger-api/swagger-codegen)
+
+There is a comprehensive Learning Path we can use to prepare for this course [located here](https://github.com/Azure/learnAnalytics-CreatingSolutionswiththeTeamDataScienceProcess-/blob/master/Instructions/Learning%20Path%20-%20Creating%20Solutions%20with%20the%20Team%20Data%20Science%20Process.md).
+
+### Lab 1: Creating a realtime service
+
+In this lab, we create an experiment based on Churn Prediction and create a realtime cluster based service. The reason we use cluster is because key operations are not supported for local services.
+
+***You do not have to do Lab 1 if you already have a cluster based service.***
+
+We should now be familiar with many of the below steps from the previous labs:
+
+**Generate the scoring and schema files**
+
+Run `python churn_schema_gen.py` from CLI to create `service_schema.json`.
+
+**Create the environment in cluster mode**
+
+```
+az ml env setup -n <NEW_DEPLOYMENT_ENVIRONMENT_NAME> --location <REGION_NAME e.g. eastus2> -c
+```
+
+**Create a Model Management account**
+
+```
+az ml account modelmanagement create --location <REGION_NAME e.g. eastus2> -n <NEW_MODEL_MANAGEMENT_ACCOUNT_NAME> -g <EXISTING_RESOURCE_GROUP_NAME> --sku-name S1
+```
+
+**Set the Model Management account**
+
+```
+az ml account modelmanagement set -n <ACCOUNT_NAME> -g <RESOURCE_GROUP>
+```
+
+**Set the environment**
+
+```
+az ml env set -n <NEW_DEPLOYMENT_ENVIRONMENT_NAME> -g <RESOURCE_GROUP>
+```
+
+**Create the real-time web-service**
+
+```
+az ml service create realtime -f score.py --model-file model.pkl -s service_schema.json -n <SERVICE_NAME> -r python
+```
+
+### Lab 2: Consume the web-service
+
+In this lab, we will send a request to the real-time web service created by following the below steps:
+
+**Get the service key**
+
+```
+az ml service keys realtime -i <WEB_SERVICE_ID>
+```
+
+We will get PrimaryKey and SecondaryKey with this command. We can use either of the keys for authorization when consuming the web-service.
+
+**Get the service URL**
+
+Obtain the service URL from the below command
+
+```
+az ml service usage realtime -i <WEB_SERVICE_ID>
+```
+
+The URL can be obtained from the sample CURL call. For example, the url is http://40.70.13.110:80/api/v1/service/churncluster333/score in the below sample CURL call:
+
+```
+curl -X POST -H "Content-Type:application/json" -H "Authorization:Bearer <key>" --data "{\"input_df\": [{\"callfailurerate\": 0, \"education\": \"Bachelor or equivalent\", \"usesinternetservice\": \"No\", \"gender\": \"Male\", \"unpaidbalance\": 19, \"occupation\": \"Technology Related Job\", \"year\": 2015, \"numberofcomplaints\": 0, \"avgcallduration\": 663, \"usesvoiceservice\": \"No\", \"annualincome\": 168147, \"totalminsusedinlastmonth\": 15, \"homeowner\": \"Yes\", \"age\": 12, \"maritalstatus\": \"Single\", \"month\": 1, \"calldroprate\": 0.06, \"percentagecalloutsidenetwork\": 0.82, \"penaltytoswitch\": 371, \"monthlybilledamount\": 71, \"churn\": 0, \"numdayscontractequipmentplanexpiring\": 96, \"totalcallduration\": 5971, \"callingnum\": 4251078442, \"state\": \"WA\", \"customerid\": 1, \"customersuspended\": \"Yes\", \"numberofmonthunpaid\": 7, \"noadditionallines\": \"\\N\"}]}" http://40.70.13.110:80/api/v1/service/churncluster333/score
+```
+
+**Swagger document**
+
+If the service API schema was supplied, the service endpoint would expose a Swagger document at http://<ip>/api/v1/service/<service name>/swagger.json. The Swagger document can be used to automatically generate the service client and explore the expected input data and other details about the service.
+
+**Call the web service using curl**
+
+Obtain the curl command from `az ml service usage realtime -i <SERVICE_NAME>` and replace &lt;key&gt; with PrimaryKey / SecondaryKey.
+
+**Call the web service using Python**
+
+Use Python to send a request to the real-time web service. 
+
+1. Copy the following code sample to a new Python file.
+2. Update the data, url, and api_key parameters. For local web services, remove the 'Authorization' header.
+3. Run the code. 
+
+```
+import requests
+import json
+
+data = "{\"input_df\": [{\"feature1\": value1, \"feature2\": value2}]}"
+body = str.encode(json.dumps(data))
+
+url = 'http://<service ip address>:80/api/v1/service/<service name>/score'
+api_key = 'your service key' 
+headers = {'Content-Type':'application/json', 'Authorization':('Bearer '+ api_key)}
+
+resp = requests.post(url, data, headers=headers)
+resp.text
+```
+
+***NOTE:*** Some of the field values to test can potentially have backslashes in input_df when copying from ```az ml service usage realtime -i <service name>``` execution results. For example, \\"noadditionallines\\": \\"\\\N\\". In the python code, this would need to be changed to \\"noadditionallines\\": \\"\\\\\\\\N\\".
+
+### (Optional) Lab 3: Consume the web-service using C\#
+
+Use the service URL to send a request from a C\# Console App. 
+
+In Visual Studio, create a new Console App: 
+- In the menu, click, **File > New > Project**
+- Under **Visual Studio C#**, click **Windows Class Desktop**, then select **Console App**.
+- Enter `MyFirstService` as the name of the project, then click OK.
+- In **Project References**, set references to `System.Net` and `System.Net.Http`.
+- Click **Tools > NuGet Package Manager > Package Manager Console**, then install `Microsoft.AspNet.WebApi.Client` package.
+- Open `Program.cs` file, and replace the code with the following code (Update the SERVICE_URL and API_KEY parameters with the information from the web service), then run the project.
+
+````C\#
+using System;
+using System.Collections.Generic;
+using System.Net.Http;
+using System.Net.Http.Headers;
+using Newtonsoft.Json;
+
+namespace MyFirstService
+{
+    class Program
+    {
+        // Web Service URL (update it with your service url)
+        private const string SERVICE_URL = "http://<service ip address>:80/api/v1/service/<service name>/score";
+        private const string API_KEY = "your service key";
+
+        static void Main(string[] args)
+        {
+            Program.PostRequest();
+            Console.ReadLine();
+        }
+
+        private static void PostRequest()
+        {
+            HttpClient client = new HttpClient();
+            client.BaseAddress = new Uri(SERVICE_URL);
+            //For local web service, comment out this line.
+            client.DefaultRequestHeaders.Authorization = new AuthenticationHeaderValue("Bearer", API_KEY);
+
+            var inputJson = new List<RequestPayload>();
+            RequestPayload payload = new RequestPayload();
+            List<InputDf> inputDf = new List<InputDf>();
+            inputDf.Add(new InputDf()
+            {
+                feature1 = value1,
+                feature2 = value2,
+            });
+            payload.Input_df_list = inputDf;
+            inputJson.Add(payload);
+
+            try
+            {
+                var request = new HttpRequestMessage(HttpMethod.Post, string.Empty);
+                request.Content = new StringContent(JsonConvert.SerializeObject(payload));
+                request.Content.Headers.ContentType = new MediaTypeHeaderValue("application/json");
+                var response = client.SendAsync(request).Result;
+
+                Console.Write(response.Content.ReadAsStringAsync().Result);
+            }
+            catch (Exception e)
+            {
+                Console.Out.WriteLine(e.Message);
+            }
+        }
+        public class InputDf
+        {
+            public double feature1 { get; set; }
+            public double feature2 { get; set; }
+        }
+        public class RequestPayload
+        {
+            [JsonProperty("input_df")]
+            public List<InputDf> Input_df_list { get; set; }
+        }
+    }
+}
+````
+
+## Lab Completion
+
+In this workshop we learned how to:
+- Understand how to consume a deployed model from a Web API