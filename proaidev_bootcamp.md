# Welcome

Welcome to the second two days of the Cloud AI Bootcamp. In these two days, we will focus on hands-on activities that develop proficiency in AI-oriented workflows leveraging Azure Machine Learning Workbench and Services, the Team Data Science Process, Visual Studio Team Services, and Azure Container Services. These labs assume a introductory to intermediate knowledge of these services, and if this is not the case, then you should spend the time working through the pre-requisites.

# Pre-requisites

Pre-requisites can be found [here][prereq3.0]. Briefly, pre-requisites include the following:

## Resources

- The ability to create resources within an Azure subscription
- Familiarity with how to create resources in said subscription

## Azure Machine Learning Services

- Python Proficiency and familiarity with data science workloads and techniques.

## Version Control

- Familiarity with [Git](https://git-scm.com/) and a [Visual Studio Team Services Account](https://azure.microsoft.com/en-us/services/visual-studio-team-services/) to leverage collaborative features of Azure Machine Learning.

## Languages

- Python

# Goals

- Understand and use the Team Data Science Process (TDSP) to clearly define business goals and success criteria
- Use a code-repository system with the Azure Machine Learning Workbench using the TDSP structure
- Create an example environment
- Use the TDSP and AMLS for data acquisition and understanding
- Use the TDSP and AMLS for creating an experiment with a model and evaluation of models
- Use the TDSP and AMLS for deployment
- Use the TDSP and AMLS for project close-out and customer acceptance
- Execute Data preparation workflows and train your models on remote Data Science Virtual Machines (with or without GPUs) and HDInsight Clusters running Spark
- Manage and compare models with Azure Machine Learning
- Explore hyper-parameters on Spark using Azure Machine Learning
- Deploy and Consume a scoring service on Azure Container Service
- Collect and Analyze data from a scoring service in production to progress the data science lifecycle.

# Agenda

Please note: This is a rough agenda, and the schedule is subject to change pending class activities and interaction.

- Day 1
  - 9-11: Introduction and Context
  - 10-11: [Lab 3.1: Introduction to Team Data Science Process with Azure Machine Learning][lab3.1] 
  - 11-12: [Lab 3.2: Comparing and Managing Models with Azure Machine Learning][lab3.2]
  - 12-1: Lunch
  - 1-2:20 [Lab 3.3: Behind the scenes: Docker images and Conda environments][lab3.3]
<<<<<<< HEAD
  - 2:30-3:50 [Lab 3.4: Executing a data engineering or model training workflow to a remote execution environment][lab3.4]
=======
  - 2:30-3:50 [Lab 3.4: Executing a data engineering or model training workflow in a remote execution environment][lab3.4]
>>>>>>> 32fc7091
  - 4-5: Summary and White-board Discussion
- Day 2 
  - 9-9:20: Review and Next Steps
  - 9:20-10:20: [Lab 3.5: Executing a neural network workflow remotely using GPUs][lab3.5] 
  - 10:30-10:50: Introduction to Deployment and Context
  - 11-12:00: [Lab 4.1: Managing Models using Azure Machine Learning][lab4.1]
  - 12:00-1: Lunch
  - 1:00-1:50: [Lab 4.2: Deploying a scoring service to Azure Container Service (AKS)][lab4.2]
  - 2:00-2:50: [Lab 4.3: Consuming the final service][lab4.3]
  - 3:00-3:50: [Lab 4.4: Collect data from a scoring service][lab4.4]
  - 4:00-5:00: Q&A and Feedback for Pro AI Bootcamp


# Discussion Forum

We will also use a gitter forum for discussion. Please post comments and questions [here][gitter].

# Software Dependencies

These materials have been tested on Windows with:

- Docker Community Edition v`17.12.0-ce-win47 (15139)`
- Azure Machine Learning Workbench v`0.1.1712.18263`

[prereq3.0]: https://aka.ms/learnai-proaidevbootcamp-03-0
[lab3.1]: https://aka.ms/learnai-proaidevbootcamp-03-1
[lab3.2]: https://aka.ms/learnai-proaidevbootcamp-03-2
[lab3.3]: https://aka.ms/learnai-proaidevbootcamp-03-3
[lab3.4]: https://aka.ms/learnai-proaidevbootcamp-03-4
[lab3.5]: lab03.5-execute_remote_gpu/0_README.md
[lab4.1]: https://aka.ms/learnai-proaidevbootcamp-04-1
[lab4.2]: https://aka.ms/learnai-proaidevbootcamp-04-2
[lab4.3]: https://aka.ms/learnai-proaidevbootcamp-04-3
[lab4.4]: https://aka.ms/learnai-proaidevbootcamp-04-4
[lab4.5]: https://aka.ms/learnai-proaidevbootcamp-04-5
[gitter]: https://gitter.im/LearnAI-Bootcamps<|MERGE_RESOLUTION|>--- conflicted
+++ resolved
@@ -48,11 +48,7 @@
   - 11-12: [Lab 3.2: Comparing and Managing Models with Azure Machine Learning][lab3.2]
   - 12-1: Lunch
   - 1-2:20 [Lab 3.3: Behind the scenes: Docker images and Conda environments][lab3.3]
-<<<<<<< HEAD
-  - 2:30-3:50 [Lab 3.4: Executing a data engineering or model training workflow to a remote execution environment][lab3.4]
-=======
   - 2:30-3:50 [Lab 3.4: Executing a data engineering or model training workflow in a remote execution environment][lab3.4]
->>>>>>> 32fc7091
   - 4-5: Summary and White-board Discussion
 - Day 2 
   - 9-9:20: Review and Next Steps
